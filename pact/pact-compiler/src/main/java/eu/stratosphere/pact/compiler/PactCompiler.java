--- conflicted
+++ resolved
@@ -27,17 +27,13 @@
 import org.apache.commons.logging.Log;
 import org.apache.commons.logging.LogFactory;
 
+import eu.stratosphere.nephele.configuration.ConfigConstants;
 import eu.stratosphere.nephele.configuration.Configuration;
 import eu.stratosphere.nephele.configuration.GlobalConfiguration;
-<<<<<<< HEAD
-import eu.stratosphere.nephele.instance.InstanceType;
-import eu.stratosphere.nephele.instance.InstanceTypeFactory;
-=======
 import eu.stratosphere.nephele.instance.InstanceTypeDescription;
 import eu.stratosphere.nephele.ipc.RPC;
 import eu.stratosphere.nephele.net.NetUtils;
 import eu.stratosphere.nephele.protocols.ExtendedManagementProtocol;
->>>>>>> 3b219b1f
 import eu.stratosphere.pact.common.contract.CoGroupContract;
 import eu.stratosphere.pact.common.contract.Contract;
 import eu.stratosphere.pact.common.contract.CrossContract;
@@ -338,59 +334,24 @@
 
 		Configuration config = GlobalConfiguration.getConfiguration();
 		
-<<<<<<< HEAD
-		// get the instance type to schedule pact tasks on		
-		String instanceDescr = config.getString(PactConfigConstants.DEFAULT_INSTANCE_TYPE_KEY,
-			PactConfigConstants.DEFAULT_INSTANCE_TYPE_DESCRIPTION);
-		InstanceType type = null;
-		try {
-			type = InstanceTypeFactory.constructFromDescription(instanceDescr);
-		}
-		catch (IllegalArgumentException iaex) {
-			LOG.error("Invalid description of standard instance type in PACT configuration: " + instanceDescr + 
-				". Using default instance type " + PactConfigConstants.DEFAULT_INSTANCE_TYPE_DESCRIPTION + ".", iaex);
-			type = InstanceTypeFactory.constructFromDescription(PactConfigConstants.DEFAULT_INSTANCE_TYPE_DESCRIPTION);
-		}
-		this.pactInstanceType = type;
-=======
 		// determine the maximum number of instances to use
 		this.maxMachines = config.getInteger(PactConfigConstants.MAXIMUM_NUMBER_MACHINES_KEY,
 			PactConfigConstants.DEFAULT_MAX_NUMBER_MACHINES);
->>>>>>> 3b219b1f
 
 		// determine the default parallelization degree
 		this.defaultDegreeOfParallelism = config.getInteger(PactConfigConstants.DEFAULT_PARALLELIZATION_DEGREE_KEY,
 			PactConfigConstants.DEFAULT_PARALLELIZATION_DEGREE);
-<<<<<<< HEAD
-		if (defaultParallelizationDegree < 1) {
-			LOG.error("Invalid default degree of parallelism: " + defaultParallelizationDegree + 
-				". Using default degree of " + PactConfigConstants.DEFAULT_PARALLELIZATION_DEGREE + ".");
-			defaultParallelizationDegree = PactConfigConstants.DEFAULT_PARALLELIZATION_DEGREE;
-		}
-		this.defaultDegreeOfParallelism = defaultParallelizationDegree;
-=======
-
->>>>>>> 3b219b1f
+
 
 		// determine the default intra-node parallelism
 		int defaultInNodePar = config.getInteger(PactConfigConstants.DEFAULT_PARALLELIZATION_INTRA_NODE_DEGREE_KEY,
 			PactConfigConstants.DEFAULT_INTRA_NODE_PARALLELIZATION_DEGREE);
 		if (defaultInNodePar < 1) {
-<<<<<<< HEAD
-			LOG.error("Invalid default degree of intra-node parallelism: " + defaultParallelizationDegree + 
-=======
 			LOG.error("Invalid default degree of intra-node parallelism: " + defaultInNodePar + 
->>>>>>> 3b219b1f
 				". Using default degree of " + PactConfigConstants.DEFAULT_INTRA_NODE_PARALLELIZATION_DEGREE + ".");
 			defaultInNodePar = PactConfigConstants.DEFAULT_INTRA_NODE_PARALLELIZATION_DEGREE;
 		}
 		this.defaultIntraNodeParallelism = defaultInNodePar;
-<<<<<<< HEAD
-
-		// get the amount of memory usable per instance
-		this.memoryPerInstance = pactInstanceType.getMemorySize();
-=======
->>>>>>> 3b219b1f
 	}
 
 	// ------------------------------------------------------------------------
